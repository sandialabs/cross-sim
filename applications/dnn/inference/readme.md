--- conflicted
+++ resolved
@@ -1,4 +1,3 @@
-<<<<<<< HEAD
 ### As of CrossSim v3.1, this neural network inference interface is marked deprecated.
 - This interface is also incompatible with TensorFlow version 2.16+ (there will be errors when loading Keras model configurations).
 - For neural network inference, please use one of the new interfaces: ``/applications/dnn/keras`` or ``/applications/dnn/torch``
@@ -50,54 +49,4 @@
 
 The optimized ADC limits are only valid for a specific combination of neural network and hardware settings. The ``adc_limits`` directory contains calibrated ADC limits for a number of neural networks that are part of the ``cross-sim-models`` submodule, but does not account for every possible simulation configuration with these models. The most extensive set of ADC limits we have generated are for the ResNet50-v1.5 network (part of the MLPerf Inference benchmark). These can be found inside the ``adc_limits/imagenet`` and ``adc_limits/imagenet_bitslicing`` folders. See ``interface/dnn_setup.py`` to see the simulation settings that are matched to these different calibrated ADC limits.
 
-=======
-# Neural network inference
-
-This directory contains CrossSim's neural network inference interface. For a full documentation of CrossSim Inference, please see the [inference manual](https://github.com/sandialabs/cross-sim/blob/main/docs/CrossSim_Inference_manual_v2.0.pdf). The manual is currently being updated, but is still mostly up-to-date.
-
-CrossSim Inference imports pre-trained neural networks from TensorFlow-Keras model files and builds its own internal graph of the neural network. Fully-connected and convolution layers are mapped onto a collection of CrossSim AnalogCores for analog hardware emulation. The intention is to provide a simple interface to the user that fully handles the construction of a deep neural network from elementary MVM operations. 
-
-The inference module supports a diverse set of MLPs and CNNs, including non-sequential networks like ResNets, InceptionNets, and MobileNets. CrossSim comes with a number of datasets and pre-trained neural networks already available (e.g. for MNIST, CIFAR-10, CIFAR-100, and ImageNet). Users can add new custom datasets and Keras models: see Chapters 4 and 5 of the manual.
-
-Notable changes to CrossSim Inference in V3.0:
-- There is a large performance improvement for convolutional neural network (CNNs) simulations, when not using read noise or parasitic resistance models. For the simplest analog hardware simulation settings on an Nvidia A100 GPU, CrossSim simulates ImageNet/ResNet-50 at a speed of 23.0 ms/image.
-- There is an option to inspect the analog accelerator configuration including the number and size of arrays used in all neural network layers. To enable, set ``show_HW_config = True`` in ``inference_config.py``.
-- In addition to classification accuracy, the outputs from the last layer of the neural network can be returned and saved. This is valuable for a variety of use cases, such as regression problems. To enable, set ``return_network_outputs = True`` in ``inference_config.py``.
-- There is also an option to save the simulated conductance values for all the arrays used to implement the DNN. The saved conductances are in normalized conductance units (normalized by the max conductance) and include the effects of cell resolution, random programming errors, and random drift, but not read noise. To enable, set ``export_conductances = True`` and specify the desired path for the saved conductance data (``conductance_dir``) in ``inference_config.py``. For the container structure for the saved conductances, see the docstring for ``DNN.export_conductances`` in ``/simulator/algorithms/dnn/dnn.py``.
-- ADC ranges and profiled ADC inputs are all in units of _normalized current_, rather than algorithm units, so that they are more useful to hardware designers. A normalized current of ``1`` means the MVM summed current is equal to 1x the maximum current through a single device (i.e. max conductance and max voltage).
-
-## Running inference simulations
-
-Neural network inference is run by specifying a configuration file, then running an inference execution script.
-
-First, install the submodules containing benchmark datasets and pre-trained models. For instructions, see the [top-level README](https://github.com/sandialabs/cross-sim).
-
-The ``inference_config.py`` file is the configuration file containing the settings for the inference simulation, including the choice of dataset, neural network, and the configuration of the simulated analog hardware. Copies of this file can be made to be used as independent configuration files for different inference simulations.
-
-The ``run_inference.py`` file is the script that executes the inference simulation. Select the desired configuration file by using the ``import`` statement at the top of this file. Then, run the following command inside this directory to run an inference simulation:
-
-```
-python run_inference.py
-```
-
-The ``run_inference_errorloopy.py`` file shows an example of how to modify the simulation script to perform a parameter sweep. This can be used to investigate how the accuracy of an analog inference accelerator varies with one or more device, circuit, architecture, or algorithm design variables.
-
-## ADC limits and profiling
-
-One of the trickiest parts of the analog accelerator to simulate is the analog-to-digital converter (ADC). When simulating a new neural network, it is generally not obvious how to set the resolution and range of the ADCs, which can vary from layer to layer. We provide several options.
-
-To disable the ADC, set ``adc_bits`` to zero.
-
-To enable the ADC without having found the optimal ADC ranges, the user can set the ``adc_range_option`` option to ``MAX`` or ``GRANULAR``. These are simple heuristic methods that are well-known in the literature to compute the ADC range for every layer by using only the shape of the weight matrix. However, being simple, they can lead to significant accuracy loss if the ADC resolution is not high enough. See Chapter 9.3 of the inference manual for details.
-
-To achieve high accuracy at the lowest possible ADC resolution, the range of each layer's ADC must be separately optimized [1]. This is a complicated process, but CrossSim offers a streamlined way to do this:
-- First, run simulations with the ADC disabled to profile the ADC inputs, and save this data to disk. Use the ``run_inference_profiling.py`` file to help with this. The profiled inputs are saved in the ``adc`` folder.
-- Use the statistics of the ADC inputs collected from these simulations to determine the ADC range for every layer that minimizes both quantization error and clipping error. Some example scripts for performing this function are provided in the ``adc`` folder. The user can also write their own. These scripts save the optimized ADC limits to named files in the ``adc/adc_limits`` folder.
-- The optimized ADC ranges can then be loaded when running a simulation with the corresponding hardware settings and with ``adc_range_option`` set to ``CALIBRATED.`` The limits file can be added inside ``interface/dnn_setup.py``.
-
-More details on this process can be found in Section 9.4 of the manual.
-
-The optimized ADC limits are only valid for a specific combination of neural network and hardware settings. The ``adc_limits`` directory contains calibrated ADC limits for a number of neural networks that are part of the ``cross-sim-models`` submodule, but does not account for every possible simulation configuration with these models. The most extensive set of ADC limits we have generated are for the ResNet50-v1.5 network (part of the MLPerf Inference benchmark). These can be found inside the ``adc_limits/imagenet`` and ``adc_limits/imagenet_bitslicing`` folders. See ``interface/dnn_setup.py`` to see the simulation settings that are matched to these different calibrated ADC limits.
-
->>>>>>> 8dd008fa
 [1] T. P. Xiao, B. Feinberg, C. H. Bennett, V. Prabhakar, P. Saxena, V. Agrawal, S. Agarwal, and M. J. Marinella, "On the accuracy of analog neural network inference accelerators," _IEEE Circuits and Systems Magazine_, 22(4), pp. 26-48, 2022.